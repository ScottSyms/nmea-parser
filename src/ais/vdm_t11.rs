--- conflicted
+++ resolved
@@ -80,11 +80,7 @@
                     // The expected result
                     ParsedMessage::UtcDateResponse(bsr) => {
                         assert_eq!(bsr.mmsi, 304137000);
-<<<<<<< HEAD
-                        assert_eq!(bsr.timestamp, Some(Utc.ymd(2009, 5, 22).and_hms(2, 22, 40)));
-=======
                         assert_eq!(bsr.timestamp, Utc.with_ymd_and_hms(2009, 5, 22,2, 22, 40).single());
->>>>>>> b62320a5
                         assert!(bsr.high_position_accuracy);
                         assert::close(bsr.latitude.unwrap_or(0.0), 28.409, 0.001);
                         assert::close(bsr.longitude.unwrap_or(0.0), -94.407, 0.001);
